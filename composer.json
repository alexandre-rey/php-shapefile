--- conflicted
+++ resolved
@@ -18,11 +18,7 @@
     },
     "autoload": {
         "psr-4": {
-<<<<<<< HEAD
             "Shapefile\\": "src/Shapefile/"
-=======
-            "Shapefile\\": "src/"
->>>>>>> d8932a79
         }
     }
 }